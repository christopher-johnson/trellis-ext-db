--- conflicted
+++ resolved
@@ -4,14 +4,9 @@
     id 'net.researchgate.release' version '2.7.0'
     id 'com.github.kt3k.coveralls' version '2.8.2'
     id 'org.sonarqube' version '2.6.2'
-<<<<<<< HEAD
-    id 'nebula.ospackage' version '4.9.3'
-    id 'org.owasp.dependencycheck' version '3.2.1'
     id 'com.palantir.docker' version '0.20.1'
-=======
     id 'nebula.ospackage' version '5.0.1'
     id 'org.owasp.dependencycheck' version '3.3.2'
->>>>>>> 4a1660b5
 }
 
 ext {
